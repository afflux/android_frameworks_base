--- conflicted
+++ resolved
@@ -432,13 +432,11 @@
     <!-- Enables SIP on WIFI only -->
     <bool name="config_sip_wifi_only">false</bool>
 
-<<<<<<< HEAD
+    <!-- Boolean indicating if restoring network selection should be skipped -->
+    <!-- The restoring is handled by modem if it is true-->
+    <bool translatable="false" name="skip_restoring_network_selection">false</bool>
+
     <!-- Number of database connections opened and managed by framework layer
          to handle queries on each database. -->
     <integer name="db_connection_pool_size">1</integer>
-=======
-    <!-- Boolean indicating if restoring network selection should be skipped -->
-    <!-- The restoring is handled by modem if it is true-->
-    <bool translatable="false" name="skip_restoring_network_selection">false</bool>
->>>>>>> 5df4b5a7
 </resources>