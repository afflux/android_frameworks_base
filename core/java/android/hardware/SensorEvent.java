--- conflicted
+++ resolved
@@ -327,16 +327,6 @@
      * in the clockwise direction (mathematically speaking, it should be
      * positive in the counter-clockwise direction).
      * </p>
-<<<<<<< HEAD
-     * 
-     * <h4>{@link android.hardware.Sensor#TYPE_AMBIENT_TEMPERATURE Sensor.TYPE_AMBIENT_TEMPERATURE}:
-     * </h4>
-     *
-     * <ul>
-     * <p>
-     * values[0]: ambient (room) temperature in degree Celsius.
-     * </ul>
-=======
      *
      * <h4>{@link android.hardware.Sensor#TYPE_RELATIVE_HUMIDITY
      * Sensor.TYPE_RELATIVE_HUMIDITY}:</h4>
@@ -395,7 +385,14 @@
      * dv = 216.7 *
      * (rh / 100.0 * 6.112 * Math.exp(17.62 * t / (243.12 + t)) / (273.15 + t));
      * </pre>
->>>>>>> 111d17ce
+     * 
+     * <h4>{@link android.hardware.Sensor#TYPE_AMBIENT_TEMPERATURE Sensor.TYPE_AMBIENT_TEMPERATURE}:
+     * </h4>
+     *
+     * <ul>
+     * <p>
+     * values[0]: ambient (room) temperature in degree Celsius.
+     * </ul>
      *
      * @see SensorEvent
      * @see GeomagneticField
