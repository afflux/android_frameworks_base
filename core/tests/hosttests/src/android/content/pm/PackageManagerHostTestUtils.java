--- conflicted
+++ resolved
@@ -37,13 +37,9 @@
 import java.io.StringReader;
 import java.lang.Runtime;
 import java.lang.Process;
-<<<<<<< HEAD
-import java.util.Map;
-=======
 import java.util.Hashtable;
 import java.util.Map;
 import java.util.Map.Entry;
->>>>>>> 6aec2250
 import java.util.regex.Matcher;
 import java.util.regex.Pattern;
 
@@ -132,21 +128,15 @@
      * @param runnerName (optional) The name of the TestRunner of the test on the device to be run
      * @param params (optional) Any additional parameters to pass into the Test Runner
      * @return the {@link CollectingTestRunListener}
-<<<<<<< HEAD
-     * @throws TimeoutException in case of a timeout on the connection.
-     * @throws AdbCommandRejectedException if adb rejects the command
-     * @throws ShellCommandUnresponsiveException if the device did not output anything for
-     * a period longer than the max time to output.
-     * @throws IOException if connection to device was lost.
-     */
-    private CollectingTestRunListener doRunTests(String pkgName) throws IOException,
-    TimeoutException, AdbCommandRejectedException, ShellCommandUnresponsiveException {
-        RemoteAndroidTestRunner testRunner = new RemoteAndroidTestRunner(
-                pkgName, mDevice);
-=======
+     * @throws TimeoutException in case of a timeout on the connection.
+     * @throws AdbCommandRejectedException if adb rejects the command
+     * @throws ShellCommandUnresponsiveException if the device did not output anything for
+     * a period longer than the max time to output.
+     * @throws IOException if connection to device was lost.
      */
     private CollectingTestRunListener doRunTests(String pkgName, String className, String
-            methodName, String runnerName, Map<String, String> params) throws IOException {
+            methodName, String runnerName, Map<String, String> params) throws IOException, 
+            TimeoutException, AdbCommandRejectedException, ShellCommandUnresponsiveException {
 
         RemoteAndroidTestRunner testRunner = new RemoteAndroidTestRunner(pkgName, runnerName,
                 mDevice);
@@ -162,7 +152,6 @@
             }
         }
 
->>>>>>> 6aec2250
         CollectingTestRunListener listener = new CollectingTestRunListener();
         testRunner.run(listener);
         return listener;
@@ -190,21 +179,15 @@
      *
      * @param pkgName Android application package for tests
      * @return true if every test passed, false otherwise.
-<<<<<<< HEAD
-     * @throws TimeoutException in case of a timeout on the connection.
-     * @throws AdbCommandRejectedException if adb rejects the command
-     * @throws ShellCommandUnresponsiveException if the device did not output anything for
-     * a period longer than the max time to output.
-     * @throws IOException if connection to device was lost.
-     */
-    public boolean runDeviceTestsDidAllTestsPass(String pkgName) throws IOException,
+     * @throws TimeoutException in case of a timeout on the connection.
+     * @throws AdbCommandRejectedException if adb rejects the command
+     * @throws ShellCommandUnresponsiveException if the device did not output anything for
+     * a period longer than the max time to output.
+     * @throws IOException if connection to device was lost.
+     */
+    public boolean runDeviceTestsDidAllTestsPass(String pkgName) throws IOException, 
             TimeoutException, AdbCommandRejectedException, ShellCommandUnresponsiveException {
-        CollectingTestRunListener listener = doRunTests(pkgName);
-=======
-     */
-    public boolean runDeviceTestsDidAllTestsPass(String pkgName) throws IOException {
         CollectingTestRunListener listener = doRunTests(pkgName, null, null, null, null);
->>>>>>> 6aec2250
         return listener.didAllTestsPass();
     }
 
